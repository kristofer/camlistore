/*
Copyright 2011 Google Inc.

Licensed under the Apache License, Version 2.0 (the "License");
you may not use this file except in compliance with the License.
You may obtain a copy of the License at

     http://www.apache.org/licenses/LICENSE-2.0

Unless required by applicable law or agreed to in writing, software
distributed under the License is distributed on an "AS IS" BASIS,
WITHOUT WARRANTIES OR CONDITIONS OF ANY KIND, either express or implied.
See the License for the specific language governing permissions and
limitations under the License.
*/

var disco = null;

// Method 1 to get discovery information (JSONP style):
function onConfiguration(conf) {
    disco = conf;
    console.log("Got config: " + JSON.stringify(conf));
}

// Or get configuration info like this:
function discover() {
    var xhr = new XMLHttpRequest();
    xhr.onreadystatechange = function() {
        if (xhr.readyState != 4) { return; }
        if (xhr.status != 200) {
            console.log("no status 200; got " + xhr.status);
            return;
        }
        disco = JSON.parse(xhr.responseText);
        document.getElementById("discores").innerHTML = JSON.stringify(disco);
    };
    xhr.open("GET", "./?camli.mode=config", true);
    xhr.send();
}

function saneOpts(opts) {
    if (!opts) {
        opts = {}
    }
    if (!opts.success) {
        opts.success = function() {};
    }
    if (!opts.fail) {
        opts.fail = function() {};
    }
    return opts;
}

var cachedCamliSigDiscovery;

function camliSigDiscovery(opts) {
    opts = saneOpts(opts);
    if (cachedCamliSigDiscovery) {
        opts.success(cachedCamliSigDiscovery);
        return;
    }
    var xhr = new XMLHttpRequest();
    xhr.onreadystatechange = function() {
        if (xhr.readyState != 4) { return; }
        if (xhr.status != 200) {
            opts.fail("no status 200; got " + xhr.status);
            return;
        }
        sigdisco = JSON.parse(xhr.responseText);
        cachedCamliSigDiscovery = sigdisco;
        opts.success(sigdisco);
    };
    xhr.open("GET", disco.jsonSignRoot + "/camli/sig/discovery", true);
    xhr.send();
}

<<<<<<< HEAD
function camliSign(clearObj, opts) {
    opts = saneOpts(opts);

    camliSigDiscovery(
        {
            success: function(sigConf) {
                if (!sigConf.publicKeyBlobRef) {
                    opts.fail("Missing sigConf.publicKeyBlobRef");
                    return;
                }
                clearObj.camliSigner = sigConf.publicKeyBlobRef;
                clearText = JSON.stringify(clearObj, null, 2);
                
                var xhr = new XMLHttpRequest();
                xhr.onreadystatechange = function() {
                    if (xhr.readyState != 4) { return; }
                    if (xhr.status != 200) {
                        opts.fail("got status " + xhr.status);
                        return;
                    }
                    opts.success(xhr.responseText);
                };
                xhr.open("POST", sigConf.signHandler, true);
                xhr.setRequestHeader("Content-Type", "application/x-www-form-urlencoded");
                xhr.send("json=" + encodeURIComponent(clearText));
            },
            fail: function(errMsg) {
                opts.fail(errMsg);
            }
        });
=======
function addKeyRef() {
    if (!sigdisco) {
        alert("must do jsonsign discovery first");
        return;
    }
    clearta = document.getElementById("clearjson");
    var j;
    try {
        j = JSON.parse(clearta.value);
    } catch (x) {
        alert(x);
        return
    }
    j.camliSigner = sigdisco.publicKeyBlobRef;
    clearta.value = JSON.stringify(j);
>>>>>>> 688cb29d
}


function search() {
    var xhr = new XMLHttpRequest();
    xhr.onreadystatechange = function() {
        if (xhr.readyState != 4) { return; }
        if (xhr.status != 200) {
            console.log("no status 200; got " + xhr.status);
            return;
        }
        document.getElementById("searchres").innerHTML = "<pre>" + xhr.responseText + "</pre>";
    };
    xhr.open("GET", disco.searchRoot + "camli/search", true);
    xhr.send();
}

function camliUploadString(s, opts) {
    opts = saneOpts(opts);
    var blobref = "sha1-" + Crypto.SHA1(s);
    // alert("blobref " + blobref + ": " + s);

    bb = new WebKitBlobBuilder();
    bb.append(s);
    
    var fd = new FormData();
    fd.append(blobref, bb.getBlob());
    
    var xhr = new XMLHttpRequest();

    // TODO: hack, hard-coding the upload URL here.
    // Change the spec now that App Engine permits 32 MB requests
    // and permit a PUT request on the sha1?  Or at least let us
    // specify the well-known upload URL?  In cases like this, uploading
    // a new permanode, it's silly to even stat.
    xhr.open("POST", disco.blobRoot + "camli/upload")
    xhr.onreadystatechange = function() {
        if (xhr.readyState != 4) {
             return;
        }
        if (xhr.status != 200) {
            opts.fail("got status " + xhr.status);
            return;
        }
        var resj;
        try {
            resj = JSON.parse(xhr.responseText);
        } catch (x) {
            opts.fail("error parsing JSON in upload response: " + xhr.responseText);
            return;
        }
        if (resj.errorText) {
            opts.fail("error uploading " + blobref + ": " + resj.errorText);
            return;
        }
        // TODO: check resj.received[] array.
        opts.success(blobref);
    };
    xhr.send(fd);
}

function createNewPermanode() {
     var json = {
         "camliVersion": 1,
         "camliType": "permanode",
         "random": ""+Math.random()
     };
     camliSign(json, {
                   success: function(got) {
                       camliUploadString(
                           got,
                           {
                               success: function(blobref) {
                                   alert("uploaded permanode blobref: " + blobref);
                               },
                               fail: function(msg) {
                                   alert("upload permanode fail: " + msg);                                   
                               }
                           })
                   },
                   fail: function(msg) {
                       alert("sign fail: " + msg);
                   }
               });
}

function camliOnload(e) {
    var btnNew = document.getElementById("btnNew");
    if (btnNew) {
        btnNew.addEventListener("click", createNewPermanode);
    }
}

window.addEventListener("load", camliOnload);<|MERGE_RESOLUTION|>--- conflicted
+++ resolved
@@ -74,7 +74,6 @@
     xhr.send();
 }
 
-<<<<<<< HEAD
 function camliSign(clearObj, opts) {
     opts = saneOpts(opts);
 
@@ -105,25 +104,7 @@
                 opts.fail(errMsg);
             }
         });
-=======
-function addKeyRef() {
-    if (!sigdisco) {
-        alert("must do jsonsign discovery first");
-        return;
-    }
-    clearta = document.getElementById("clearjson");
-    var j;
-    try {
-        j = JSON.parse(clearta.value);
-    } catch (x) {
-        alert(x);
-        return
-    }
-    j.camliSigner = sigdisco.publicKeyBlobRef;
-    clearta.value = JSON.stringify(j);
->>>>>>> 688cb29d
-}
-
+}
 
 function search() {
     var xhr = new XMLHttpRequest();
@@ -195,12 +176,13 @@
                            got,
                            {
                                success: function(blobref) {
-                                   alert("uploaded permanode blobref: " + blobref);
+                                   // alert("uploaded permanode blobref: " + blobref);
+                                   window.location = "./?p=" + blobref;
                                },
                                fail: function(msg) {
                                    alert("upload permanode fail: " + msg);                                   
                                }
-                           })
+                           });
                    },
                    fail: function(msg) {
                        alert("sign fail: " + msg);
